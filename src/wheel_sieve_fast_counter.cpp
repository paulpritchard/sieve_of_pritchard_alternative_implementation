--- conflicted
+++ resolved
@@ -277,13 +277,7 @@
         // k++
     }
     delete[] w; delete[] d;
-<<<<<<< HEAD
     return(1+nr_appended-nr_deleted); // 1 is for prime 2
-=======
-    printf("%lu compressed\n", nr_compressed);
-    printf("%llu primes up to %llu = 1 (for 2) + %llu (appended) - %llu (deleted).\n", (1+nr_appended-nr_deleted), N, nr_appended, nr_deleted);
-    return(1+nr_appended-nr_deleted);
->>>>>>> d15c42db
 }
 
 int main (int argc, char *argw[]) {
